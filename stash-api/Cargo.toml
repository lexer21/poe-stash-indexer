[package]
name = "stash-api"
version = "0.1.0"
authors = ["Maximilian Stock <mxmlnstock@googlemail.com>"]
edition = "2018"

# See more keys and their definitions at https://doc.rust-lang.org/cargo/reference/manifest.html

[dependencies]
<<<<<<< HEAD
serde = { version = "1.0.145", features = ["derive"] }
serde_json = "1.0.83"
=======
serde = { version = "1.0.144", features = ["derive"] }
serde_json = "1.0.85"
>>>>>>> 46c3b8e8
log = "0.4.17"
ureq = { version = "2.5.0", optional = true }
ratelimit = { version = "0.4.4", optional = true }
reqwest = { version = "0.11.12", features = [
    "json",
    "async-compression",
], optional = true }
tokio = { version = "1.21.1", features = [], optional = true }
governor = { version = "0.5.0", optional = true }
futures = { version = "0.3.24", optional = true }
bytes = { version = "1.2.1", optional = true }

[features]
sync = ["dep:ureq", "dep:ratelimit"]
async = ["dep:tokio", "dep:governor", "dep:reqwest", "dep:futures", "dep:bytes"]<|MERGE_RESOLUTION|>--- conflicted
+++ resolved
@@ -7,13 +7,8 @@
 # See more keys and their definitions at https://doc.rust-lang.org/cargo/reference/manifest.html
 
 [dependencies]
-<<<<<<< HEAD
 serde = { version = "1.0.145", features = ["derive"] }
-serde_json = "1.0.83"
-=======
-serde = { version = "1.0.144", features = ["derive"] }
 serde_json = "1.0.85"
->>>>>>> 46c3b8e8
 log = "0.4.17"
 ureq = { version = "2.5.0", optional = true }
 ratelimit = { version = "0.4.4", optional = true }
