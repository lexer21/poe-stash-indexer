--- conflicted
+++ resolved
@@ -10,13 +10,8 @@
 serde = { version = "1.0.152", features = ["derive"] }
 serde_json = "1.0.94"
 signal-hook = "0.3.15"
-<<<<<<< HEAD
 tokio = { version = "1.26.0", features = ["full"] }
-typed-builder = "0.12.0"
-=======
-tokio = { version = "1.25.0", features = ["full"] }
 typed-builder = "0.13.0"
->>>>>>> 488be3e6
 prometheus_exporter = "0.8.5"
 tracing = "0.1.37"
 tracing-subscriber = { version = "0.3.16", features = ["env-filter"] }
